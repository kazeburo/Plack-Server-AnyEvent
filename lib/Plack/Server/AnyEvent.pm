package Plack::Server::AnyEvent;
use strict;
use warnings;
use 5.008_001;
our $VERSION = '0.02';

use Scalar::Util qw(blessed weaken);
use Try::Tiny;
use Carp;

use Socket qw(IPPROTO_TCP TCP_NODELAY);
use Errno qw(EAGAIN EINTR);
use IO::Handle;

use AnyEvent;
use AnyEvent::Handle;
use AnyEvent::Socket;
use AnyEvent::Util qw(WSAEWOULDBLOCK);

use HTTP::Status;

use Plack::HTTPParser qw(parse_http_request);
use Plack::Util;

use Plack::Middleware::ContentLength;
use Plack::Middleware::Chunked;

use constant HAS_AIO => !$ENV{PLACK_NO_SENDFILE} && try {
    require AnyEvent::AIO;
    require IO::AIO;
    1;
};

use Plack::Server::AnyEvent::Writer;

sub new {
    my($class, @args) = @_;

    return bless {
        host => undef,
        port => undef,
<<<<<<< HEAD
=======
        content_length_middleware => 0,
>>>>>>> a96f59a8
        no_delay => 1,
        @args,
    }, $class;
}

sub register_service {
    my($self, $app) = @_;

    $app = Plack::Middleware::ContentLength->wrap($app);
#    $app = Plack::Middleware::Chunked->wrap($app);

    $self->{listen_guard} = $self->_create_tcp_server($app);
}

sub _create_tcp_server {
    my ( $self, $app ) = @_;

    return tcp_server $self->{host}, $self->{port}, $self->_accept_handler($app), sub {
        my ( $fh, $host, $port ) = @_;
        $self->{prepared_host} = $host;
        $self->{prepared_port} = $port;
        warn "Accepting requests at http://$host:$port/\n";
        return 0;
    };
}

sub _accept_handler {
    my ( $self, $app ) = @_;

    return sub {
        my ( $sock, $peer_host, $peer_port ) = @_;

        return unless $sock;

<<<<<<< HEAD
    my $try_read = $self->_create_header_reader($sock);

    my $try_parse = sub {
        if ( my $headers = $try_read->() ) {
            my $env = {
                SERVER_PORT         => $self->{prepared_port},
                SERVER_NAME         => $self->{prepared_host},
                SCRIPT_NAME         => '',
                'psgi.version'      => [ 1, 0 ],
                'psgi.errors'       => *STDERR,
                'psgi.url_scheme'   => 'http',
                'psgi.nonblocking'  => Plack::Util::TRUE,
                'psgi.run_once'     => Plack::Util::FALSE,
                'psgi.multithread'  => Plack::Util::FALSE,
                'psgi.multiprocess' => Plack::Util::FALSE,
                'psgi.streaming'    => Plack::Util::TRUE,
                'psgi.input'        => $sock,
                'REMOTE_ADDR'       => $peer_host,
            };
=======
		$self->{exit_guard}->begin;
>>>>>>> a96f59a8

        if ( $self->{no_delay} ) {
            setsockopt($sock, IPPROTO_TCP, TCP_NODELAY, 1)
                or die "setsockopt(TCP_NODELAY) failed:$!";
        }

        my $headers = "";

        my $try_parse = sub {
            if ( $self->_try_read_headers($sock, $headers) ) {
                my $env = {
                    SERVER_PORT         => $self->{prepared_port},
                    SERVER_NAME         => $self->{prepared_host},
                    SCRIPT_NAME         => '',
                    'psgi.version'      => [ 1, 0 ],
                    'psgi.errors'       => *STDERR,
                    'psgi.url_scheme'   => 'http',
                    'psgi.nonblocking'  => Plack::Util::TRUE,
                    'psgi.run_once'     => Plack::Util::FALSE,
                    'psgi.multithread'  => Plack::Util::FALSE,
                    'psgi.multiprocess' => Plack::Util::FALSE,
                    'psgi.input'        => $sock,
                    'REMOTE_ADDR'       => $peer_host,
                };

                my $reqlen = parse_http_request($headers, $env);

                if ( $reqlen < 0 ) {
                    die "bad request";
                } else {
                    return $env;
                }
            }

            return;
        };

        local $@;
        unless ( eval {
            if ( my $env = $try_parse->() ) {
                # the request data is already available, no need to parse more
                $self->_run_app($app, $env, $sock);
            } else {
                # there's not yet enough data to parse the request,
                # set up a watcher
                $self->_create_req_parsing_watcher( $sock, $try_parse, $app );
            };

            1;
        }) {
            $self->_bad_request($sock);
        }
    };
}

# returns a closure that tries to parse
# this is not a method because it needs a buffer per socket
sub _try_read_headers {
    my ( $self, $sock, undef ) = @_;

    # FIXME add a timer to manage read timeouts
    local $/ = "\012";

    read_more: for my $headers ( $_[2] ) {
        if ( defined(my $line = <$sock>) ) {
            $headers .= $line;

            if ( $line eq "\015\012" or $line eq "\012" ) {
                # got an empty line, we're done reading the headers
                return 1;
            } else {
                # try to read more lines using buffered IO
                redo read_more;
            }
        } elsif ($! and $! != EAGAIN && $! != EINTR && $! != WSAEWOULDBLOCK ) {
            die $!;
        }
    }

    # did not read to end of req, wait for more data to arrive
    return;
}

sub _create_req_parsing_watcher {
    my ( $self, $sock, $try_parse, $app ) = @_;

    my $headers_io_watcher;
    $headers_io_watcher = AE::io $sock, 0, sub {
        try {
            if ( my $env = $try_parse->() ) {
                undef $headers_io_watcher;
                $self->_run_app($app, $env, $sock);
            }
        } catch {
            undef $headers_io_watcher;
            $self->_bad_request($sock);
        }
    };
}

sub _bad_request {
    my ( $self, $sock ) = @_;

    $self->_write_psgi_response(
        $sock,
        [
            400,
            [ 'Content-Type' => 'text/plain' ],
            [ ],
        ],
    );

    return;
}

sub _run_app {
    my($self, $app, $env, $sock) = @_;

    my $res = Plack::Util::run_app $app, $env;

    if ( ref $res eq 'ARRAY' ) {
        $self->_write_psgi_response($sock, $res);
    } elsif ( blessed($res) and $res->isa("AnyEvent::CondVar") ) {
        $res->cb(sub { $self->_write_psgi_response($sock, shift->recv) });
    } elsif ( ref $res eq 'CODE' ) {
        $res->(
            sub {
                my $res = shift;

                if ( @$res < 2 ) {
                    croak "Insufficient arguments";
                } elsif ( @$res == 2 ) {
                    my ( $status, $headers ) = @$res;

                    $self->_flush($sock);

                    my $writer = Plack::Server::AnyEvent::Writer->new($sock, $self->{exit_guard});

                    my $buf = $self->_format_headers($status, $headers);
                    $writer->write($$buf);

                    return $writer;
                } else {
                    my ( $status, $headers, $body, $post ) = @$res;
                    my $cv = $self->_write_psgi_response($sock, [ $status, $headers, $body ]);
                    $cv->cb(sub { $post->() }) if $post;
                }
            },
            $sock,
        );
    } else {
        croak("Unknown response type: $res");
    }
}

sub _write_psgi_response {
    my ( $self, $sock, $res ) = @_;

    if ( ref $res eq 'ARRAY' ) {
		if ( scalar @$res == 0 ) {
			# no response
			$self->{exit_guard}->end;
			return;
		}

        my ( $status, $headers, $body ) = @$res;

		my $cv = AE::cv;

		$self->_write_headers( $sock, $status, $headers )->cb(sub {
			local $@;
			if ( eval { $_[0]->recv; 1 } ) {
				$self->_write_body($sock, $body)->cb(sub {
					$self->{exit_guard}->end;
					local $@;
					eval { $cv->send($_[0]->recv); 1 } or $cv->croak($@);
				});
			}
		});

		return $cv;
    } else {
        no warnings 'uninitialized';
        warn "Unknown response type: $res";
        return $self->_write_psgi_response($sock, [ 204, [], [] ]);
    }
}

sub _write_headers {
    my ( $self, $sock, $status, $headers ) = @_;

    $self->_write_buf( $sock, $self->_format_headers($status, $headers) );
}

sub _format_headers {
    my ( $self, $status, $headers ) = @_;

    my $hdr = sprintf "HTTP/1.0 %d %s\015\012", $status, HTTP::Status::status_message($status);

    my $i = 0;

    my @delim = ("\015\012", ": ");

    foreach my $str ( @$headers ) {
        $hdr .= $str . $delim[++$i % 2];
    }

    $hdr .= "\015\012";

    return \$hdr;
}

# this flushes just the output buffer, not the input buffer (unlike
# $handle->flush)
sub _flush {
	my ( $self, $sock ) = @_;

    local $| = 1;
    print $sock '';
}

# helper routine, similar to push write, but respects buffering, and refcounts
# itself
sub _write_buf {
    my($self, $socket, $data) = @_;

    no warnings 'uninitialized';

    # try writing immediately
    if ( (my $written = syswrite($socket, $$data)) < length($$data) ) {
        my $done = defined(wantarray) && AE::cv;

        # either the write failed or was incomplete

        if ( !defined($written) and $! != EAGAIN && $! != EINTR && $! != WSAEWOULDBLOCK) {
            # a real write error occured, like EPIPE
            $done->croak($!) if $done;
            return $done;
        }

        # the write was either incomplete or a non fatal error occured, so we
        # need to set up an IO watcher to wait until we can properly write

        my $length = length($$data);

        my $write_watcher;
        $write_watcher = AE::io $socket, 1, sub {
            write_more: {
                my $out = syswrite($socket, $$data, $length - $written, $written);

                if ( defined($out) ) {
                    $written += $out;

                    if ( $written == $length ) {
                        undef $write_watcher;
                        $done->send(1) if $done;
                    } else {
                        redo write_more;
                    }
                } elsif ($! != EAGAIN && $! != EINTR && $! != WSAEWOULDBLOCK) {
                    $done->croak($!) if $done;
                    undef $write_watcher;
                }
            }
        };

        return $done;
    } elsif ( defined wantarray ) {
        my $done = AE::cv;
        $done->send(1);
        return $done;
    }
}

sub _write_body {
    my ( $self, $sock, $body ) = @_;

    if ( ref $body eq 'ARRAY' ) {
        my $buf = join "", @$body;
        return $self->_write_buf($sock, \$buf);
    } elsif ( Plack::Util::is_real_fh($body) ) {
        # real handles use nonblocking IO
        # either AIO or using watchers, with sendfile or with copying IO
        $self->_write_real_fh($sock, $body);
    } elsif ( blessed($body) and $body->can("string_ref") ) {
        # optimize IO::String to not use its incredibly slow getline
        if ( my $pos = $body->tell ) {
            my $str = substr ${ $body->string_ref }, $pos;
            return $self->_write_buf($sock, \$str);
        } else {
            return $self->_write_buf($sock, $body->string_ref);
        }
    } else {
        # like Plack::Util::foreach, but nonblocking on the output
        # handle

<<<<<<< HEAD
        if ( ref $body eq 'ARRAY' ) {
            my $buf = join "", @$body;
            my $done = AE::cv;
            $self->_write_buf($sock, \$buf)->cb(sub {
                shutdown $sock, 1;
                $done->send(1);
            });
            return $done;
        } else {
            # flush the output buffer, but not the input buffer
            {
                local $| = 1;
                $sock->print('');
            }
=======
        my $handle = AnyEvent::Handle->new( fh => $sock );
>>>>>>> a96f59a8

        my $ret = AE::cv;

        $handle->on_error(sub {
            my $err = $_[2];
            $handle->destroy;
            $ret->send($err);
        });

        $handle->on_drain(sub {
            local $/ = \4096;
            if ( defined( my $buf = $body->getline ) ) {
                $handle->push_write($buf);
            } elsif ( $! ) {
                $ret->croak($!);
                $handle->destroy;
            } else {
                $body->close;
                $handle->on_drain(sub {
                    shutdown $handle->fh, 1;
                    $handle->destroy;
                    $ret->send(1);
                });
            }
        });

        return $ret;
    }
}

# when the body handle is a real filehandle we use this routine, which is more
# careful not to block when reading the response too

# FIXME support only reading $length bytes from $body, instead of until EOF
# FIXME use len = 0 param to sendfile
# FIXME use Sys::Sendfile in nonblocking mode if AIO is not available
# FIXME test sendfile on non file backed handles
# FIXME this is actually pretty broken on linux
sub _write_real_fh {
    my ( $self, $sock, $body ) = @_;

    if ( HAS_AIO and -s $body ) {
        my $cv = AE::cv;
        my $offset = 0;
        my $length = -s $body;
        $sock->blocking(1);
        my $sendfile; $sendfile = sub {
            IO::AIO::aio_sendfile( $sock, $body, $offset, $length - $offset, sub {
                my $ret = shift;
                $offset += $ret if $ret > 0;
                if ($offset >= $length || ($ret == -1 && ! ($! == EAGAIN || $! == EINTR))) {
                    if ( $ret == -1 ) {
                        $cv->croak($!);
                    } else {
                        $cv->send(1);
                    }

                    undef $sendfile;
                    undef $sock;
                } else {
                    $sendfile->();
                }
            });
        };
        $sendfile->();
        return $cv;
    } else {
        # $body is a real filehandle, so set up a watcher for it
        # this is basically sendfile in userspace
        my $sock_handle = AnyEvent::Handle->new( fh => $sock );
        my $body_handle = AnyEvent::Handle->new( fh => $body );

        my $cv = AE::cv;

        my $err = sub {
            $cv->croak($_[2]);

            for ( $sock_handle, $body_handle ) {
                $_->destroy;
            }
        };

        $sock_handle->on_error($err);
        $body_handle->on_error($err);

        $body_handle->on_eof(sub {
            $body_handle->destroy;
            $sock_handle->on_drain(sub {
                shutdown $sock_handle->fh, 1;
                $sock_handle->destroy;
                $cv->send(1);
            });
        });

        $sock_handle->on_drain(sub {
            $body_handle->push_read(sub {
                $sock_handle->push_write($_[0]{rbuf});
                $_[0]{rbuf} = '';
            });
        });

        return $cv;
    }
}

sub run {
    my $self = shift;
    $self->register_service(@_);

    my $exit = $self->{exit_guard} = AnyEvent->condvar;
	$exit->begin;

	my $w; $w = AE::signal QUIT => sub { $exit->end; undef $w };

	$exit->recv;
}

# ex: set sw=4 et:

1;
__END__

=head1 NAME

Plack::Server::AnyEvent - AnyEvent based HTTP server

=head1 SYNOPSIS

  my $server = Plack::Server::AnyEvent->new(
      host => $host,
      port => $port,
  );
  $server->run($app);

=head1 DESCRIPTION

Plack::Server::AnyEvent is a Plack server implementation using
AnyEvent. This server runs in a non-blocking event loop and suitable
for event-driven web applications like streaming API servers.

=head1 LICENSE

This module is licensed under the same terms as Perl itself.

=head1 AUTHOR

Tokuhiro Matsuno

Yuval Kogman

Tatsuhiko Miyagawa

=cut<|MERGE_RESOLUTION|>--- conflicted
+++ resolved
@@ -39,10 +39,6 @@
     return bless {
         host => undef,
         port => undef,
-<<<<<<< HEAD
-=======
-        content_length_middleware => 0,
->>>>>>> a96f59a8
         no_delay => 1,
         @args,
     }, $class;
@@ -77,29 +73,7 @@
 
         return unless $sock;
 
-<<<<<<< HEAD
-    my $try_read = $self->_create_header_reader($sock);
-
-    my $try_parse = sub {
-        if ( my $headers = $try_read->() ) {
-            my $env = {
-                SERVER_PORT         => $self->{prepared_port},
-                SERVER_NAME         => $self->{prepared_host},
-                SCRIPT_NAME         => '',
-                'psgi.version'      => [ 1, 0 ],
-                'psgi.errors'       => *STDERR,
-                'psgi.url_scheme'   => 'http',
-                'psgi.nonblocking'  => Plack::Util::TRUE,
-                'psgi.run_once'     => Plack::Util::FALSE,
-                'psgi.multithread'  => Plack::Util::FALSE,
-                'psgi.multiprocess' => Plack::Util::FALSE,
-                'psgi.streaming'    => Plack::Util::TRUE,
-                'psgi.input'        => $sock,
-                'REMOTE_ADDR'       => $peer_host,
-            };
-=======
 		$self->{exit_guard}->begin;
->>>>>>> a96f59a8
 
         if ( $self->{no_delay} ) {
             setsockopt($sock, IPPROTO_TCP, TCP_NODELAY, 1)
@@ -118,6 +92,7 @@
                     'psgi.errors'       => *STDERR,
                     'psgi.url_scheme'   => 'http',
                     'psgi.nonblocking'  => Plack::Util::TRUE,
+                    'psgi.streaming'    => Plack::Util::TRUE,
                     'psgi.run_once'     => Plack::Util::FALSE,
                     'psgi.multithread'  => Plack::Util::FALSE,
                     'psgi.multiprocess' => Plack::Util::FALSE,
@@ -396,24 +371,7 @@
         # like Plack::Util::foreach, but nonblocking on the output
         # handle
 
-<<<<<<< HEAD
-        if ( ref $body eq 'ARRAY' ) {
-            my $buf = join "", @$body;
-            my $done = AE::cv;
-            $self->_write_buf($sock, \$buf)->cb(sub {
-                shutdown $sock, 1;
-                $done->send(1);
-            });
-            return $done;
-        } else {
-            # flush the output buffer, but not the input buffer
-            {
-                local $| = 1;
-                $sock->print('');
-            }
-=======
         my $handle = AnyEvent::Handle->new( fh => $sock );
->>>>>>> a96f59a8
 
         my $ret = AE::cv;
 
